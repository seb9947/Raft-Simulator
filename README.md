# Raft Consensus Algorithm Simulator (Python)

This project is a simulation of the [Raft consensus algorithm](https://raft.github.io/), implemented entirely in Python, for educational purposes. It demonstrates how Raft achieves **distributed consensus** through leader election, log replication, and commitment of commands to a replicated state machine.

The simulation runs in a single process with virtual nodes communicating via an in-memory message bus, but maintains the logic and structure of a real distributed system.

---

## Project Structure
```
Raft-Simulator/
│
├── main.py                # Entry point: starts the simulation
│
├── simulation/
│ ├── simulation_runner.py # Manages simulation ticks, starts nodes
│ └── message_bus.py       # In-memory message passing between nodes
│
├── nodes/
│ ├── raft_node.py         # Core Raft node logic (leader election, log replication)
│ └── raft_server.py       # Asyncio TCP server/client communication utilities
│
├── main.py                # Launches a single Raft Node 
└── launch_all_nodes.py    # Coordinates running of multiple nodes

```

---

---

## How It Works

### Simulation Flow

1. `main.py` starts one or more Raft nodes, each listening on a unique TCP port.
2. Each node runs asynchronously, managing timers for election timeouts and heartbeats.
3. Nodes communicate via TCP connections using JSON-encoded messages terminated by newlines.
4. Messages use a custom Message class with explicit JSON serialization/deserialization that converts enum types to strings for compatibility.
5. Once a leader is elected:
   - It periodically sends `AppendEntries` messages (including heartbeats) to followers.
   - It can accept new commands (e.g. `"SET x = 1"`, currently randomly generated in the leader - this could be expanded in the future to accept client input, see [Future Work](#future-work)) and appends them to its local log.
   - The leader sends the new log entries to followers via `AppendEntries`.
   - When a **majority of nodes** acknowledge replication of an entry, the leader **commits** it.
   - The leader includes the `commit_index` in future `AppendEntries`, prompting followers to apply the entry to their state machines.
   - All committed entries are applied in order, ensuring consistency across the cluster.

---

## Raft Algorithm Phases

### 1. Leader Election
- Each node starts as a **Follower**.
- If a node does **not hear from a leader** within a randomized timeout (e.g. 4–6 seconds), it becomes a **Candidate**.
- Candidates increment their term, vote for themselves, and request votes from other nodes.
- A node becomes **Leader** if it receives a **majority** of votes.

### 2. Log Replication
- Leaders accept new client commands (simulated) and append them to their local log.
- They replicate these entries to followers via `AppendEntries` messages.
- Once a **majority of nodes** have stored the entry, the leader **commits** it.

### 3. Committing and Applying
- The leader and all followers **apply committed entries** to their state machine.
- The current system just logs this to the console, but it could be extended to track actual state.

---

## Networking and Message Handling

Nodes listen on TCP sockets and accept connections from peers.

Messages are JSON-encoded and newline-delimited.

Custom serialization converts enum fields in messages to strings for JSON compatibility.

The raft_server.py module implements an asyncio Protocol for incoming connections and a send_to_peer coroutine for outbound messages.

---

## Simulated Behavior

- **Election timeouts** are randomized to avoid split votes.
- **Heartbeats** are sent periodically by the leader to maintain authority and advance commits.
- **Log entries** are commands like `"SET x = 42"`, simulated by the leader.
- **Message delays or losses** are not simulated, but could be added to test resilience.

---

## Running the Simulation

To launch with a set number of nodes simultaneously, use:
```bash
python launch_all_nodes.py
```

Else, you can also run individual nodes using `main.py`. 

---

## Future Work

<<<<<<< HEAD
- Clean up code, add type hints, refactor messy classes.
- Accept real client commands interactively.
- Simulate network partitions, delays, and message loss.
- Implement persistent log and node state.
- Add advanced Raft features like pre-vote and log consistency checks.
=======
- Clean up code (docstrings, type hints, comments) 
- Simulated client submitting real commands
- Network partition simulation
- Leader failover handling
- Persistent log and state (e.g., JSON, SQLite)
- Pre-vote logic or log consistency checks (`prevLogIndex`, `prevLogTerm`)
- Message loss or latency simulation
>>>>>>> 85bd3338

---

## Resources

- [Designing Data-Intensive Applications — Martin Kleppmann](https://dataintensive.net)
- [The Raft Paper (2014)](https://raft.github.io/raft.pdf)
- [Raft Visualization Tool](https://raft.github.io/)

---

## Author

This project was built to explore the internals of distributed consensus, and to put into practice concepts from *Designing Data-Intensive Applications* by Martin Kleppmann.<|MERGE_RESOLUTION|>--- conflicted
+++ resolved
@@ -100,21 +100,12 @@
 
 ## Future Work
 
-<<<<<<< HEAD
 - Clean up code, add type hints, refactor messy classes.
 - Accept real client commands interactively.
 - Simulate network partitions, delays, and message loss.
 - Implement persistent log and node state.
 - Add advanced Raft features like pre-vote and log consistency checks.
-=======
-- Clean up code (docstrings, type hints, comments) 
-- Simulated client submitting real commands
-- Network partition simulation
-- Leader failover handling
-- Persistent log and state (e.g., JSON, SQLite)
-- Pre-vote logic or log consistency checks (`prevLogIndex`, `prevLogTerm`)
-- Message loss or latency simulation
->>>>>>> 85bd3338
+
 
 ---
 
